--- conflicted
+++ resolved
@@ -101,11 +101,7 @@
 thing \Make does require is that file timestamps only go forward in
 time -- something that can be violated by backup software.
 
-<<<<<<< HEAD
-When using a dirty bit, it is necessary to check all the dependencies of a key. For applicative build systems that list is simple to obtain, but for monadic build systems there is no general way to get all dependencies. Instead \Excel computes a \textit{static approximation} of the dependencies. For applicative rules that approximation is correct. For functions such as \textsf{IF} it marks the cell dirty if \textit{any} potential dependency has changed, even on the untaken \textsf{IF} branch. For functions such as \textsf{INDIRECT} whose dependencies cannot be guessed, it conservatively assumes the dependencies have always changed.
-=======
 When using a dirty bit, it is necessary to check all the dependencies of a key. For applicative build systems that list is simple to obtain, but for monadic build systems there is no general way to get all dependencies. Instead \Excel computes a \emph{static approximation} of the dependencies. For applicative rules that approximation is correct. For functions such as \cmd{IF} it marks the cell dirty if \emph{any} potential dependency has changed, even on the untaken \emph{if} branch. For functions such as \cmd{INDIRECT} whose dependencies cannot be guessed, it conservatively assumes the dependencies have always changed.
->>>>>>> 8097e5c6
 
 With a dirty bit it is simple to achieve minimality. However, to achieve early cutoff
 (\S\ref{sec-background-shake}) it would be important to not set the dirty bit
